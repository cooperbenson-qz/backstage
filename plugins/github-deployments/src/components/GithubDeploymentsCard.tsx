/*
 * Copyright 2021 Spotify AB
 *
 * Licensed under the Apache License, Version 2.0 (the "License");
 * you may not use this file except in compliance with the License.
 * You may obtain a copy of the License at
 *
 *     http://www.apache.org/licenses/LICENSE-2.0
 *
 * Unless required by applicable law or agreed to in writing, software
 * distributed under the License is distributed on an "AS IS" BASIS,
 * WITHOUT WARRANTIES OR CONDITIONS OF ANY KIND, either express or implied.
 * See the License for the specific language governing permissions and
 * limitations under the License.
 */
import React from 'react';
import {
  MissingAnnotationEmptyState,
  ResponseErrorPanel,
  TableColumn,
  useApi,
} from '@backstage/core';
import { useAsyncRetry } from 'react-use';
import { GithubDeployment, githubDeploymentsApiRef } from '../api';
import { useEntity } from '@backstage/plugin-catalog-react';
import {
  GITHUB_PROJECT_SLUG_ANNOTATION,
  isGithubDeploymentsAvailable,
} from '../Router';
<<<<<<< HEAD
import GithubDeploymentsTable from './GithubDeploymentsTable/GithubDeploymentsTable';
import {
  LOCATION_ANNOTATION,
  SOURCE_LOCATION_ANNOTATION,
} from '@backstage/catalog-model';
=======
import { GithubDeploymentsTable } from './GithubDeploymentsTable/GithubDeploymentsTable';
>>>>>>> 977d7271

const GithubDeploymentsComponent = ({
  projectSlug,
  last,
<<<<<<< HEAD
  locations,
}: {
  projectSlug: string;
  last: number;
  locations: string[];
=======
  columns,
}: {
  projectSlug: string;
  last: number;
  columns: TableColumn<GithubDeployment>[];
>>>>>>> 977d7271
}) => {
  const api = useApi(githubDeploymentsApiRef);
  const [owner, repo] = projectSlug.split('/');

  const { loading, value, error, retry: reload } = useAsyncRetry(
    async () => await api.listDeployments({ owner, repo, last }, { locations }),
  );

  if (error) {
    return <ResponseErrorPanel error={error} />;
  }

  return (
    <GithubDeploymentsTable
      deployments={value || []}
      isLoading={loading}
      reload={reload}
      columns={columns}
    />
  );
};

export const GithubDeploymentsCard = ({
  last,
  columns,
}: {
  last?: number;
  columns?: TableColumn<GithubDeployment>[];
}) => {
  const { entity } = useEntity();
  const locations = [
    entity?.metadata.annotations?.[SOURCE_LOCATION_ANNOTATION],
    entity?.metadata.annotations?.[LOCATION_ANNOTATION],
  ].filter(location => location !== undefined) as string[];

  return !isGithubDeploymentsAvailable(entity) ? (
    <MissingAnnotationEmptyState annotation={GITHUB_PROJECT_SLUG_ANNOTATION} />
  ) : (
    <GithubDeploymentsComponent
      projectSlug={
        entity?.metadata.annotations?.[GITHUB_PROJECT_SLUG_ANNOTATION] || ''
      }
      last={last || 10}
<<<<<<< HEAD
      locations={locations}
=======
      columns={columns || GithubDeploymentsTable.defaultDeploymentColumns}
>>>>>>> 977d7271
    />
  );
};<|MERGE_RESOLUTION|>--- conflicted
+++ resolved
@@ -27,32 +27,22 @@
   GITHUB_PROJECT_SLUG_ANNOTATION,
   isGithubDeploymentsAvailable,
 } from '../Router';
-<<<<<<< HEAD
-import GithubDeploymentsTable from './GithubDeploymentsTable/GithubDeploymentsTable';
+import { GithubDeploymentsTable } from './GithubDeploymentsTable/GithubDeploymentsTable';
 import {
   LOCATION_ANNOTATION,
   SOURCE_LOCATION_ANNOTATION,
 } from '@backstage/catalog-model';
-=======
-import { GithubDeploymentsTable } from './GithubDeploymentsTable/GithubDeploymentsTable';
->>>>>>> 977d7271
 
 const GithubDeploymentsComponent = ({
   projectSlug,
   last,
-<<<<<<< HEAD
+  columns,
   locations,
 }: {
   projectSlug: string;
   last: number;
   locations: string[];
-=======
-  columns,
-}: {
-  projectSlug: string;
-  last: number;
   columns: TableColumn<GithubDeployment>[];
->>>>>>> 977d7271
 }) => {
   const api = useApi(githubDeploymentsApiRef);
   const [owner, repo] = projectSlug.split('/');
@@ -96,11 +86,8 @@
         entity?.metadata.annotations?.[GITHUB_PROJECT_SLUG_ANNOTATION] || ''
       }
       last={last || 10}
-<<<<<<< HEAD
       locations={locations}
-=======
       columns={columns || GithubDeploymentsTable.defaultDeploymentColumns}
->>>>>>> 977d7271
     />
   );
 };