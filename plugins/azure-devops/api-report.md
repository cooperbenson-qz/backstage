--- conflicted
+++ resolved
@@ -7,26 +7,12 @@
 
 import { BackstagePlugin } from '@backstage/core-plugin-api';
 import { Entity } from '@backstage/catalog-model';
-<<<<<<< HEAD
-import { RouteRef } from '@backstage/core-plugin-api';
 import { SvgIconProps } from '@material-ui/core';
-=======
->>>>>>> 30477dbd
 
 // Warning: (ae-missing-release-tag) "azureDevOpsPlugin" is exported by the package, but it is missing a release tag (@alpha, @beta, @public, or @internal)
 //
 // @public (undocumented)
-<<<<<<< HEAD
-export const azureDevOpsPlugin: BackstagePlugin<
-  {
-    azurePullRequestDashboard: RouteRef<undefined>;
-    azurePipelinesEntityContent: RouteRef<undefined>;
-  },
-  {}
->;
-=======
 export const azureDevOpsPlugin: BackstagePlugin<{}, {}>;
->>>>>>> 30477dbd
 
 // Warning: (ae-missing-release-tag) "AzurePullRequestsIcon" is exported by the package, but it is missing a release tag (@alpha, @beta, @public, or @internal)
 //
